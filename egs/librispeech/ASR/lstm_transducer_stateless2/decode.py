--- conflicted
+++ resolved
@@ -329,11 +329,7 @@
         "--rnn-lm-scale",
         type=float,
         default=0.0,
-<<<<<<< HEAD
-        help="""Used only when --method is modified_beam_search_rnnlm_shallow_fusion.
-=======
         help="""Used only when --method is modified-beam-search_rnnlm_shallow_fusion.
->>>>>>> e3f218b6
         It specifies the path to RNN LM exp dir.
         """,
     )
