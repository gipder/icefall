#!/usr/bin/env python3
#
# Copyright 2021-2022 Xiaomi Corporation (Author: Fangjun Kuang,
#                                                 Zengwei Yao,
#                                                 Xiaoyu Yang)
#
# See ../../../../LICENSE for clarification regarding multiple authors
#
# Licensed under the Apache License, Version 2.0 (the "License");
# you may not use this file except in compliance with the License.
# You may obtain a copy of the License at
#
#     http://www.apache.org/licenses/LICENSE-2.0
#
# Unless required by applicable law or agreed to in writing, software
# distributed under the License is distributed on an "AS IS" BASIS,
# WITHOUT WARRANTIES OR CONDITIONS OF ANY KIND, either express or implied.
# See the License for the specific language governing permissions and
# limitations under the License.
"""
Usage:
(1) greedy search
./pruned_transducer_stateless7/decode.py \
    --epoch 28 \
    --avg 15 \
    --exp-dir ./pruned_transducer_stateless7/exp \
    --max-duration 600 \
    --decoding-method greedy_search

(2) beam search (not recommended)
./pruned_transducer_stateless7/decode.py \
    --epoch 28 \
    --avg 15 \
    --exp-dir ./pruned_transducer_stateless7/exp \
    --max-duration 600 \
    --decoding-method beam_search \
    --beam-size 4

(3) modified beam search
./pruned_transducer_stateless7/decode.py \
    --epoch 28 \
    --avg 15 \
    --exp-dir ./pruned_transducer_stateless7/exp \
    --max-duration 600 \
    --decoding-method modified_beam_search \
    --beam-size 4

(4) fast beam search (one best)
./pruned_transducer_stateless7/decode.py \
    --epoch 28 \
    --avg 15 \
    --exp-dir ./pruned_transducer_stateless7/exp \
    --max-duration 600 \
    --decoding-method fast_beam_search \
    --beam 20.0 \
    --max-contexts 8 \
    --max-states 64

(5) fast beam search (nbest)
./pruned_transducer_stateless7/decode.py \
    --epoch 28 \
    --avg 15 \
    --exp-dir ./pruned_transducer_stateless7/exp \
    --max-duration 600 \
    --decoding-method fast_beam_search_nbest \
    --beam 20.0 \
    --max-contexts 8 \
    --max-states 64 \
    --num-paths 200 \
    --nbest-scale 0.5

(6) fast beam search (nbest oracle WER)
./pruned_transducer_stateless7/decode.py \
    --epoch 28 \
    --avg 15 \
    --exp-dir ./pruned_transducer_stateless7/exp \
    --max-duration 600 \
    --decoding-method fast_beam_search_nbest_oracle \
    --beam 20.0 \
    --max-contexts 8 \
    --max-states 64 \
    --num-paths 200 \
    --nbest-scale 0.5

(7) fast beam search (with LG)
./pruned_transducer_stateless7/decode.py \
    --epoch 28 \
    --avg 15 \
    --exp-dir ./pruned_transducer_stateless7/exp \
    --max-duration 600 \
    --decoding-method fast_beam_search_nbest_LG \
    --beam 20.0 \
    --max-contexts 8 \
    --max-states 64

(8) modified beam search with RNNLM shallow fusion
./pruned_transducer_stateless5/decode.py \
    --epoch 35 \
    --avg 15 \
    --exp-dir ./pruned_transducer_stateless5/exp \
    --max-duration 600 \
    --decoding-method modified_beam_search_lm_shallow_fusion \
    --beam-size 4 \
    --lm-type rnn \
    --lm-scale 0.3 \
    --lm-exp-dir /path/to/LM \
    --rnn-lm-epoch 99 \
    --rnn-lm-avg 1 \
    --rnn-lm-num-layers 3 \
    --rnn-lm-tie-weights 1

(9) modified beam search with LM shallow fusion + LODR
./pruned_transducer_stateless5/decode.py \
    --epoch 28 \
    --avg 15 \
    --max-duration 600 \
    --exp-dir ./pruned_transducer_stateless5/exp \
    --decoding-method modified_beam_search_LODR \
    --beam-size 4 \
    --lm-type rnn \
    --lm-scale 0.4 \
    --lm-exp-dir /path/to/LM \
    --rnn-lm-epoch 99 \
    --rnn-lm-avg 1 \
    --rnn-lm-num-layers 3 \
    --rnn-lm-tie-weights 1
    --tokens-ngram 2 \
    --ngram-lm-scale -0.16 \

"""


import argparse
import logging
import math
from collections import defaultdict
from pathlib import Path
from typing import Dict, List, Optional, Tuple

import k2
import sentencepiece as spm
import torch
import torch.nn as nn
from asr_datamodule import LibriSpeechAsrDataModule
from beam_search import (
    beam_search,
    fast_beam_search_nbest,
    fast_beam_search_nbest_LG,
    fast_beam_search_nbest_oracle,
    fast_beam_search_one_best,
    greedy_search,
    greedy_search_batch,
    modified_beam_search,
    modified_beam_search_for_kd,
    modified_beam_search_for_kd_nbest,
    modified_beam_search_lm_shallow_fusion,
    modified_beam_search_LODR,
    modified_beam_search_ngram_rescoring,
)
from train import add_model_arguments, get_params, get_transducer_model

from icefall import LmScorer, NgramLm
from icefall.checkpoint import (
    average_checkpoints,
    average_checkpoints_with_averaged_model,
    find_checkpoints,
    load_checkpoint,
)
from icefall.lexicon import Lexicon
from icefall.utils import (
    AttributeDict,
    setup_logger,
    store_transcripts,
    str2bool,
    write_error_stats,
)

import pickle
from hyp_gen import HYPGenDB, HYPGenDict

LOG_EPS = math.log(1e-10)

def get_parser():
    parser = argparse.ArgumentParser(
        formatter_class=argparse.ArgumentDefaultsHelpFormatter
    )

    parser.add_argument(
        "--epoch",
        type=int,
        default=30,
        help="""It specifies the checkpoint to use for decoding.
        Note: Epoch counts from 1.
        You can specify --avg to use more checkpoints for model averaging.""",
    )

    parser.add_argument(
        "--iter",
        type=int,
        default=0,
        help="""If positive, --epoch is ignored and it
        will use the checkpoint exp_dir/checkpoint-iter.pt.
        You can specify --avg to use more checkpoints for model averaging.
        """,
    )

    parser.add_argument(
        "--avg",
        type=int,
        default=9,
        help="Number of checkpoints to average. Automatically select "
        "consecutive checkpoints before the checkpoint specified by "
        "'--epoch' and '--iter'",
    )

    parser.add_argument(
        "--use-averaged-model",
        type=str2bool,
        default=True,
        help="Whether to load averaged model. Currently it only supports "
        "using --epoch. If True, it would decode with the averaged model "
        "over the epoch range from `epoch-avg` (excluded) to `epoch`."
        "Actually only the models with epoch number of `epoch-avg` and "
        "`epoch` are loaded for averaging. ",
    )

    parser.add_argument(
        "--exp-dir",
        type=str,
        default="pruned_transducer_stateless7/exp",
        help="The experiment dir",
    )

    parser.add_argument(
        "--bpe-model",
        type=str,
        default="data/lang_bpe_500/bpe.model",
        help="Path to the BPE model",
    )

    parser.add_argument(
        "--lang-dir",
        type=Path,
        default="data/lang_bpe_500",
        help="The lang dir containing word table and LG graph",
    )

    parser.add_argument(
        "--decoding-method",
        type=str,
        default="greedy_search",
        help="""Possible values are:
          - greedy_search
          - beam_search
          - modified_beam_search
          - fast_beam_search
          - fast_beam_search_nbest
          - fast_beam_search_nbest_oracle
          - fast_beam_search_nbest_LG
          - modified_beam_search_lm_shallow_fusion # for rnn lm shallow fusion
          - modified_beam_search_LODR
        If you use fast_beam_search_nbest_LG, you have to specify
        `--lang-dir`, which should contain `LG.pt`.
        """,
    )

    parser.add_argument(
        "--beam-size",
        type=int,
        default=4,
        help="""An integer indicating how many candidates we will keep for each
        frame. Used only when --decoding-method is beam_search or
        modified_beam_search.""",
    )

    parser.add_argument(
        "--beam",
        type=float,
        default=20.0,
        help="""A floating point value to calculate the cutoff score during beam
        search (i.e., `cutoff = max-score - beam`), which is the same as the
        `beam` in Kaldi.
        Used only when --decoding-method is fast_beam_search,
        fast_beam_search_nbest, fast_beam_search_nbest_LG,
        and fast_beam_search_nbest_oracle
        """,
    )

    parser.add_argument(
        "--ngram-lm-scale",
        type=float,
        default=0.01,
        help="""
        Used only when --decoding_method is fast_beam_search_nbest_LG.
        It specifies the scale for n-gram LM scores.
        """,
    )

    parser.add_argument(
        "--max-contexts",
        type=int,
        default=8,
        help="""Used only when --decoding-method is
        fast_beam_search, fast_beam_search_nbest, fast_beam_search_nbest_LG,
        and fast_beam_search_nbest_oracle""",
    )

    parser.add_argument(
        "--max-states",
        type=int,
        default=64,
        help="""Used only when --decoding-method is
        fast_beam_search, fast_beam_search_nbest, fast_beam_search_nbest_LG,
        and fast_beam_search_nbest_oracle""",
    )

    parser.add_argument(
        "--context-size",
        type=int,
        default=2,
        help="The context size in the decoder. 1 means bigram; 2 means tri-gram",
    )

    parser.add_argument(
        "--max-sym-per-frame",
        type=int,
        default=1,
        help="""Maximum number of symbols per frame.
        Used only when --decoding_method is greedy_search""",
    )

    parser.add_argument(
        "--num-paths",
        type=int,
        default=200,
        help="""Number of paths for nbest decoding.
        Used only when the decoding method is fast_beam_search_nbest,
        fast_beam_search_nbest_LG, and fast_beam_search_nbest_oracle""",
    )

    parser.add_argument(
        "--nbest-scale",
        type=float,
        default=0.5,
        help="""Scale applied to lattice scores when computing nbest paths.
        Used only when the decoding method is fast_beam_search_nbest,
        fast_beam_search_nbest_LG, and fast_beam_search_nbest_oracle""",
    )

    parser.add_argument(
        "--use-shallow-fusion",
        type=str2bool,
        default=False,
        help="""Use neural network LM for shallow fusion.
        If you want to use LODR, you will also need to set this to true
        """,
    )

    parser.add_argument(
        "--lm-type",
        type=str,
        default="rnn",
        help="Type of NN lm",
        choices=["rnn", "transformer"],
    )

    parser.add_argument(
        "--lm-scale",
        type=float,
        default=0.3,
        help="""The scale of the neural network LM
        Used only when `--use-shallow-fusion` is set to True.
        """,
    )

    parser.add_argument(
        "--tokens-ngram",
        type=int,
        default=3,
        help="""Token Ngram used for rescoring.
            Used only when the decoding method is
            modified_beam_search_ngram_rescoring, or LODR
            """,
    )

    parser.add_argument(
        "--backoff-id",
        type=int,
        default=500,
        help="""ID of the backoff symbol.
                Used only when the decoding method is
                modified_beam_search_ngram_rescoring""",
    )

    parser.add_argument(
        "--save-hypotheses",
        type=str,
        default="hypotheses.pkl",
        help="""pickle dump file to save hypotheses from ASR.
                the pkl file consists of a dictionary in python.
                the dictionary has a key and value pair.
                the key is the utterance id and the value is
                a list of hypotheses.""",
    )

    parser.add_argument(
        "--topk",
        type=int,
        default=4,
        help="""How many top-k lists we need to keep""",
    )

    def comma_separated_list(value):
        # 쉼표로 문자열을 분할하고 공백을 제거한 리스트를 반환
        return [item.strip() for item in value.split(',')]

    def comma_separated_list_in_float(value):
        # 쉼표로 문자열을 분할하고 공백을 제거한 리스트를 반환
        return [float(item.strip()) for item in value.split(',')]

    parser.add_argument(
        "--test-set",
        type=comma_separated_list,
        default=["test-clean-100"],
        help="Comma separated list to make hypotheses",
    )

    parser.add_argument(
        "--use-hyp-gen",
        type=str2bool,
        default=False,
        help="Whether to use HYPGenDicT and HYPGenDB,"
        " which are classes to save hypotheses in text format",
    )
    add_model_arguments(parser)

    return parser


def decode_one_batch(
    params: AttributeDict,
    model: nn.Module,
    sp: spm.SentencePieceProcessor,
    batch: dict,
    word_table: Optional[k2.SymbolTable] = None,
    decoding_graph: Optional[k2.Fsa] = None,
    ngram_lm: Optional[NgramLm] = None,
    ngram_lm_scale: float = 1.0,
    LM: Optional[LmScorer] = None,
    cache: Optional[dict] = None,
) -> Dict[str, List[List[str]]]:
    """Decode one batch and return the result in a dict. The dict has the
    following format:

        - key: It indicates the setting used for decoding. For example,
               if greedy_search is used, it would be "greedy_search"
               If beam search with a beam size of 7 is used, it would be
               "beam_7"
        - value: It contains the decoding result. `len(value)` equals to
                 batch size. `value[i]` is the decoding result for the i-th
                 utterance in the given batch.
    Args:
      params:
        It's the return value of :func:`get_params`.
      model:
        The neural model.
      sp:
        The BPE model.
      batch:
        It is the return value from iterating
        `lhotse.dataset.K2SpeechRecognitionDataset`. See its documentation
        for the format of the `batch`.
      word_table:
        The word symbol table.
      decoding_graph:
        The decoding graph. Can be either a `k2.trivial_graph` or HLG, Used
        only when --decoding_method is fast_beam_search, fast_beam_search_nbest,
        fast_beam_search_nbest_oracle, and fast_beam_search_nbest_LG.
      LM:
        A neural net LM for shallow fusion. Only used when `--use-shallow-fusion`
        set to true.
      ngram_lm:
        A ngram lm. Used in LODR decoding.
      ngram_lm_scale:
        The scale of the ngram language model.
    Returns:
      Return the decoding result. See above description for the format of
      the returned dict.
    """
    device = next(model.parameters()).device
    feature = batch["inputs"]
    assert feature.ndim == 3

    feature = feature.to(device)
    # at entry, feature is (N, T, C)

    supervisions = batch["supervisions"]
    feature_lens = supervisions["num_frames"].to(device)

    encoder_out, encoder_out_lens = model.encoder(x=feature, x_lens=feature_lens)

    hyps = []

    if params.decoding_method == "fast_beam_search":
        hyp_tokens = fast_beam_search_one_best(
            model=model,
            decoding_graph=decoding_graph,
            encoder_out=encoder_out,
            encoder_out_lens=encoder_out_lens,
            beam=params.beam,
            max_contexts=params.max_contexts,
            max_states=params.max_states,
        )
        for hyp in sp.decode(hyp_tokens):
            hyps.append(hyp.split())
    elif params.decoding_method == "fast_beam_search_nbest_LG":
        hyp_tokens = fast_beam_search_nbest_LG(
            model=model,
            decoding_graph=decoding_graph,
            encoder_out=encoder_out,
            encoder_out_lens=encoder_out_lens,
            beam=params.beam,
            max_contexts=params.max_contexts,
            max_states=params.max_states,
            num_paths=params.num_paths,
            nbest_scale=params.nbest_scale,
        )
        for hyp in hyp_tokens:
            hyps.append([word_table[i] for i in hyp])
    elif params.decoding_method == "fast_beam_search_nbest":
        hyp_tokens = fast_beam_search_nbest(
            model=model,
            decoding_graph=decoding_graph,
            encoder_out=encoder_out,
            encoder_out_lens=encoder_out_lens,
            beam=params.beam,
            max_contexts=params.max_contexts,
            max_states=params.max_states,
            num_paths=params.num_paths,
            nbest_scale=params.nbest_scale,
        )
        for hyp in sp.decode(hyp_tokens):
            hyps.append(hyp.split())
    elif params.decoding_method == "fast_beam_search_nbest_oracle":
        hyp_tokens = fast_beam_search_nbest_oracle(
            model=model,
            decoding_graph=decoding_graph,
            encoder_out=encoder_out,
            encoder_out_lens=encoder_out_lens,
            beam=params.beam,
            max_contexts=params.max_contexts,
            max_states=params.max_states,
            num_paths=params.num_paths,
            ref_texts=sp.encode(supervisions["text"]),
            nbest_scale=params.nbest_scale,
        )
        for hyp in sp.decode(hyp_tokens):
            hyps.append(hyp.split())
    elif params.decoding_method == "greedy_search" and params.max_sym_per_frame == 1:
        hyp_tokens = greedy_search_batch(
            model=model,
            encoder_out=encoder_out,
            encoder_out_lens=encoder_out_lens,
        )
        for hyp in sp.decode(hyp_tokens):
            hyps.append(hyp.split())
    elif params.decoding_method == "modified_beam_search":
        hyp_tokens = modified_beam_search(
            model=model,
            encoder_out=encoder_out,
            encoder_out_lens=encoder_out_lens,
            beam=params.beam_size,
        )
        print(hyp_tokens)
        print(sp.decode(hyp_tokens))
        import sys
        sys.exit(0)
        for hyp in sp.decode(hyp_tokens):
            hyps.append(hyp.split())
    elif params.decoding_method == "modified_beam_search_for_kd":
        decoding_result = modified_beam_search_for_kd(
            model=model,
            x=feature,
            x_lens=feature_lens,
            beam=params.beam_size,
        )

        ids = list()
        #print(f"{batch['supervisions']['cut'][0].id=}")
        for i in range(len(batch["supervisions"]['cut'])):
            ids.append(batch["supervisions"]['cut'][i].id)

        # adding
        hyp_alignment = torch.zeros(feature_lens.size()[0], math.ceil((feature_lens[0]-8)/4), dtype=torch.int)
        for i in range(feature_lens.size()[0]):
            for j in range(len(decoding_result.hyps[i])):
                hyp_alignment[i, decoding_result.timestamps[i][j]] = decoding_result.hyps[i][j]

        hyp_tokens = hyp_alignment.tolist()
        for i in range(len(hyp_tokens)):
            cache[ids[i]] = hyp_tokens[i]
        #a = list(filter(lambda x:x != 0, hyp_tokens[0]))
        #print(f"{list(filter(lambda x:x != 0, hyp_tokens[0]))=}")
        #print(f"{len(list(filter(lambda x:x != 0, hyp_tokens[0])))=}")
        #print(f"{hyp_tokens[0]=}")
        # real hyp_tokens
        hyp_tokens = decoding_result.hyps
        for hyp in sp.decode(hyp_tokens):
            hyps.append(hyp.split())
        #print(f"{len(hyp_tokens[0])=}")
        #print(f"{hyp_tokens[0]=}")
        #print(f"{a==hyp_tokens[0]}")

    elif params.decoding_method == "modified_beam_search_for_kd_nbest":
        tmp_hyps, timestamps = modified_beam_search_for_kd_nbest(
            model=model,
            x=feature,
            x_lens=feature_lens,
            beam=params.beam_size,
            topk=params.topk
        )

        nbest = params.topk
        ids = list()
        #print(f"{hyps=}")
        #print(f"{timestamps=}")
        #print(f"{batch['supervisions']['cut'][0].id=}")
        for i in range(len(batch["supervisions"]['cut'])):
            ids.append(batch["supervisions"]['cut'][i].id)

        # adding
        hyp_alignment = torch.zeros(feature_lens.size()[0], nbest, math.ceil((feature_lens[0]-8)/4), dtype=torch.int)
        #print(f"{hyp_alignment.shape=}")
        for i in range(feature_lens.size()[0]):
            for n in range(nbest):
                for j in range(len(tmp_hyps[i][n])):
                    hyp_alignment[i, n, timestamps[i][n][j]] = tmp_hyps[i][n][j]

        hyp_tokens = hyp_alignment.tolist()
        for i in range(len(hyp_tokens)):
            cache[ids[i]] = hyp_tokens[i]

        nbest_hyp_tokens = list()
        hyp_tokens = list()
        for i in tmp_hyps:
            hyp_tokens.append(i[0]) # 1-best only
        if params.use_hyp_gen:
            for i in tmp_hyps:
                nbest_hyp_token = list()
                for n in range(len(i)):
                    nbest_hyp_token.append(i[n])
                nbest_hyp_tokens.append(nbest_hyp_token)

        for hyp in sp.decode(hyp_tokens):
            hyps.append(hyp.split())

        nbest_hyps = list()
        if params.use_hyp_gen:
            for i in range(len(nbest_hyp_tokens)):
                one_nbest_hyps = list()
                for n in range(params.beam_size):
                    one_nbest_hyps.append(sp.decode(nbest_hyp_tokens[i][n]))
                nbest_hyps.append(one_nbest_hyps)

    elif params.decoding_method == "modified_beam_search_lm_shallow_fusion":
        hyp_tokens = modified_beam_search_lm_shallow_fusion(
            model=model,
            encoder_out=encoder_out,
            encoder_out_lens=encoder_out_lens,
            beam=params.beam_size,
            LM=LM,
        )
        for hyp in sp.decode(hyp_tokens):
            hyps.append(hyp.split())
    elif params.decoding_method == "modified_beam_search_LODR":
        hyp_tokens = modified_beam_search_LODR(
            model=model,
            encoder_out=encoder_out,
            encoder_out_lens=encoder_out_lens,
            beam=params.beam_size,
            LODR_lm=ngram_lm,
            LODR_lm_scale=ngram_lm_scale,
            LM=LM,
        )
        for hyp in sp.decode(hyp_tokens):
            hyps.append(hyp.split())
    elif params.decoding_method == "ctc-decoding":
        logits = model.ctc_layer(encoder_out)
        predicted_ids = torch.argmax(logits, dim=-1)
        hyps_list = []
        for i in range(predicted_ids.shape[0]):
            tmp_predicted_ids = torch.unique_consecutive(predicted_ids[i, :])
            tmp_predicted_ids = tmp_predicted_ids[tmp_predicted_ids != 0].cpu().detach()
            hyps_list.append(tmp_predicted_ids.tolist())
        for hyp in sp.decode(hyps_list):
            hyps.append(hyp.split())
    else:
        batch_size = encoder_out.size(0)

        for i in range(batch_size):
            # fmt: off
            encoder_out_i = encoder_out[i:i+1, :encoder_out_lens[i]]
            # fmt: on
            if params.decoding_method == "greedy_search":
                hyp = greedy_search(
                    model=model,
                    encoder_out=encoder_out_i,
                    max_sym_per_frame=params.max_sym_per_frame,
                )
            elif params.decoding_method == "beam_search":
                hyp = beam_search(
                    model=model,
                    encoder_out=encoder_out_i,
                    beam=params.beam_size,
                )
            else:
                raise ValueError(
                    f"Unsupported decoding method: {params.decoding_method}"
                )
            hyps.append(sp.decode(hyp).split())

    if params.decoding_method == "greedy_search":
        return {"greedy_search": hyps}
    elif "fast_beam_search" in params.decoding_method:
        key = f"beam_{params.beam}_"
        key += f"max_contexts_{params.max_contexts}_"
        key += f"max_states_{params.max_states}"
        if "nbest" in params.decoding_method:
            key += f"_num_paths_{params.num_paths}_"
            key += f"nbest_scale_{params.nbest_scale}"
            if "LG" in params.decoding_method:
                key += f"_ngram_lm_scale_{params.ngram_lm_scale}"

        return {key: hyps}
    else:
        if params.use_hyp_gen:
            return {f"beam_size_{params.beam_size}": hyps}, nbest_hyps
        else:
            return {f"beam_size_{params.beam_size}": hyps}


def decode_dataset(
    dl: torch.utils.data.DataLoader,
    params: AttributeDict,
    model: nn.Module,
    sp: spm.SentencePieceProcessor,
    word_table: Optional[k2.SymbolTable] = None,
    decoding_graph: Optional[k2.Fsa] = None,
    ngram_lm: Optional[NgramLm] = None,
    ngram_lm_scale: float = 1.0,
    LM: Optional[LmScorer] = None,
    cache: Optional[dict] = None,
    hyp_gen_db: Optional[HYPGenDB] = None,
) -> Dict[str, List[Tuple[str, List[str], List[str]]]]:
    """Decode dataset.

    Args:
      dl:
        PyTorch's dataloader containing the dataset to decode.
      params:
        It is returned by :func:`get_params`.
      model:
        The neural model.
      sp:
        The BPE model.
      word_table:
        The word symbol table.
      decoding_graph:
        The decoding graph. Can be either a `k2.trivial_graph` or HLG, Used
        only when --decoding_method is fast_beam_search, fast_beam_search_nbest,
        fast_beam_search_nbest_oracle, and fast_beam_search_nbest_LG.
      LM:
        A neural network LM, used during shallow fusion
    Returns:
      Return a dict, whose key may be "greedy_search" if greedy search
      is used, or it may be "beam_7" if beam size of 7 is used.
      Its value is a list of tuples. Each tuple contains two elements:
      The first is the reference transcript, and the second is the
      predicted result.
    """
    num_cuts = 0

    try:
        num_batches = len(dl)
    except TypeError:
        num_batches = "?"

    if params.decoding_method == "greedy_search":
        log_interval = 50
    else:
        log_interval = 20

    results = defaultdict(list)
    for batch_idx, batch in enumerate(dl):
        #if len(cache.keys()) == 0:
        #    print(f"{batch}")
        texts = batch["supervisions"]["text"]
        cut_ids = [cut.id for cut in batch["supervisions"]["cut"]]

        if params.use_hyp_gen:
            hyps_dict, nbest_hyps = decode_one_batch(
                params=params,
                model=model,
                sp=sp,
                decoding_graph=decoding_graph,
                word_table=word_table,
                batch=batch,
                ngram_lm=ngram_lm,
                ngram_lm_scale=ngram_lm_scale,
                LM=LM,
                cache=cache,
            )
        else:
            hyps_dict = decode_one_batch(
                params=params,
                model=model,
                sp=sp,
                decoding_graph=decoding_graph,
                word_table=word_table,
                batch=batch,
                ngram_lm=ngram_lm,
                ngram_lm_scale=ngram_lm_scale,
                LM=LM,
                cache=cache,
            )

        for name, hyps in hyps_dict.items():
            this_batch = []
            assert len(hyps) == len(texts)
            if params.use_hyp_gen:
                assert len(hyps) == len(nbest_hyps)
                for cut_id, hyp_words, ref_text, one_nbest_hyps in zip(cut_ids, hyps, texts, nbest_hyps):
                    ref_words = ref_text.split()
                    this_batch.append((cut_id, ref_words, hyp_words))
                    hyp_gen_db.add_entry(cut_id, ref_text, one_nbest_hyps)
            else:
                for cut_id, hyp_words, ref_text in zip(cut_ids, hyps, texts):
                    ref_words = ref_text.split()
                    this_batch.append((cut_id, ref_words, hyp_words))
            results[name].extend(this_batch)

        num_cuts += len(texts)

        if batch_idx % log_interval == 0:
            batch_str = f"{batch_idx}/{num_batches}"

            logging.info(f"batch {batch_str}, cuts processed until now is {num_cuts}")
        #break
        #import sys
        #sys.exit(0)
    return results


def save_results(
    params: AttributeDict,
    test_set_name: str,
    results_dict: Dict[str, List[Tuple[str, List[str], List[str]]]],
    cache: Optional[dict] = None,
    hyp_gen_db: Optional[HYPGenDB] = None,
):
    test_set_wers = dict()
    for key, results in results_dict.items():
        recog_path = params.res_dir / f"recogs-{test_set_name}-{params.suffix}.txt"
        results = sorted(results)
        store_transcripts(filename=recog_path, texts=results)
        logging.info(f"The transcripts are stored in {recog_path}")

        # The following prints out WERs, per-word error statistics and aligned
        # ref/hyp pairs.
        errs_filename = params.res_dir / f"errs-{test_set_name}-{params.suffix}.txt"
        with open(errs_filename, "w") as f:
            wer = write_error_stats(
                f, f"{test_set_name}-{key}", results, enable_log=True
            )
            test_set_wers[key] = wer

        logging.info("Wrote detailed error stats to {}".format(errs_filename))

    test_set_wers = sorted(test_set_wers.items(), key=lambda x: x[1])
    errs_info = params.res_dir / f"wer-summary-{test_set_name}-{params.suffix}.txt"
    with open(errs_info, "w") as f:
        print("settings\tWER", file=f)
        for key, val in test_set_wers:
            print("{}\t{}".format(key, val), file=f)

    s = "\nFor {}, WER of different settings are:\n".format(test_set_name)
    note = "\tbest for {}".format(test_set_name)
    for key, val in test_set_wers:
        s += "{}\t{}{}\n".format(key, val, note)
        note = ""
    logging.info(s)

    dump_file = open(f"{params.res_dir}/{test_set_name}.{params.save_hypotheses}", "wb")
    pickle.dump(cache, dump_file)
    logging.info(f"Dumped cache to {params.res_dir/params.save_hypotheses}")

    if params.use_hyp_gen:
        hyp_gen_db_file_name = f"{params.res_dir}/{test_set_name}.{params.save_hypotheses}.hyp_gen_db"
        hyp_gen_db_file = open(hyp_gen_db_file_name, "wb")
        pickle.dump(hyp_gen_db, hyp_gen_db_file)
        logging.info(f"Dumped hyp_gen_db to {hyp_gen_db_file_name}")

@torch.no_grad()
def main():
    parser = get_parser()
    LibriSpeechAsrDataModule.add_arguments(parser)
    LmScorer.add_arguments(parser)
    args = parser.parse_args()
    args.exp_dir = Path(args.exp_dir)

    params = get_params()
    params.update(vars(args))

    assert params.decoding_method in (
        "greedy_search",
        "beam_search",
        "fast_beam_search",
        "fast_beam_search_nbest",
        "fast_beam_search_nbest_LG",
        "fast_beam_search_nbest_oracle",
        "modified_beam_search",
        "modified_beam_search_lm_shallow_fusion",
        "modified_beam_search_LODR",
        "modified_beam_search_for_kd",
        "modified_beam_search_for_kd_nbest",
        "ctc-decoding"
    )
    params.res_dir = params.exp_dir / params.decoding_method

    if params.iter > 0:
        params.suffix = f"iter-{params.iter}-avg-{params.avg}"
    else:
        params.suffix = f"epoch-{params.epoch}-avg-{params.avg}"

    if "fast_beam_search" in params.decoding_method:
        params.suffix += f"-beam-{params.beam}"
        params.suffix += f"-max-contexts-{params.max_contexts}"
        params.suffix += f"-max-states-{params.max_states}"
        if "nbest" in params.decoding_method:
            params.suffix += f"-nbest-scale-{params.nbest_scale}"
            params.suffix += f"-num-paths-{params.num_paths}"
            if "LG" in params.decoding_method:
                params.suffix += f"-ngram-lm-scale-{params.ngram_lm_scale}"
    elif "beam_search" in params.decoding_method:
        params.suffix += f"-{params.decoding_method}-beam-size-{params.beam_size}"
    else:
        params.suffix += f"-context-{params.context_size}"
        params.suffix += f"-max-sym-per-frame-{params.max_sym_per_frame}"

    if "ngram" in params.decoding_method:
        params.suffix += f"-ngram-lm-scale-{params.ngram_lm_scale}"
    if params.use_shallow_fusion:
        if params.lm_type == "rnn":
            params.suffix += f"-rnnlm-lm-scale-{params.lm_scale}"
        elif params.lm_type == "transformer":
            params.suffix += f"-transformer-lm-scale-{params.lm_scale}"

        if "LODR" in params.decoding_method:
            params.suffix += (
                f"-LODR-{params.tokens_ngram}gram-scale-{params.ngram_lm_scale}"
            )

    if params.use_averaged_model:
        params.suffix += "-use-averaged-model"

    setup_logger(f"{params.res_dir}/log-decode-{params.suffix}")
    logging.info("Decoding started")

    device = torch.device("cpu")
    if torch.cuda.is_available():
        device = torch.device("cuda", 0)

    logging.info(f"Device: {device}")

    sp = spm.SentencePieceProcessor()
    sp.load(params.bpe_model)

    # <blk> and <unk> are defined in local/train_bpe_model.py
    params.blank_id = sp.piece_to_id("<blk>")
    params.unk_id = sp.piece_to_id("<unk>")
    params.vocab_size = sp.get_piece_size()

    logging.info(params)

    logging.info("About to create model")
    model = get_transducer_model(params)

    if not params.use_averaged_model:
        if params.iter > 0:
            filenames = find_checkpoints(params.exp_dir, iteration=-params.iter)[
                : params.avg
            ]
            if len(filenames) == 0:
                raise ValueError(
                    f"No checkpoints found for"
                    f" --iter {params.iter}, --avg {params.avg}"
                )
            elif len(filenames) < params.avg:
                raise ValueError(
                    f"Not enough checkpoints ({len(filenames)}) found for"
                    f" --iter {params.iter}, --avg {params.avg}"
                )
            logging.info(f"averaging {filenames}")
            model.to(device)
            model.load_state_dict(average_checkpoints(filenames, device=device))
        elif params.avg == 1:
            load_checkpoint(f"{params.exp_dir}/epoch-{params.epoch}.pt", model)
        else:
            start = params.epoch - params.avg + 1
            filenames = []
            for i in range(start, params.epoch + 1):
                if i >= 1:
                    filenames.append(f"{params.exp_dir}/epoch-{i}.pt")
            logging.info(f"averaging {filenames}")
            model.to(device)
            model.load_state_dict(average_checkpoints(filenames, device=device))
    else:
        if params.iter > 0:
            filenames = find_checkpoints(params.exp_dir, iteration=-params.iter)[
                : params.avg + 1
            ]
            if len(filenames) == 0:
                raise ValueError(
                    f"No checkpoints found for"
                    f" --iter {params.iter}, --avg {params.avg}"
                )
            elif len(filenames) < params.avg + 1:
                raise ValueError(
                    f"Not enough checkpoints ({len(filenames)}) found for"
                    f" --iter {params.iter}, --avg {params.avg}"
                )
            filename_start = filenames[-1]
            filename_end = filenames[0]
            logging.info(
                "Calculating the averaged model over iteration checkpoints"
                f" from {filename_start} (excluded) to {filename_end}"
            )
            model.to(device)
            model.load_state_dict(
                average_checkpoints_with_averaged_model(
                    filename_start=filename_start,
                    filename_end=filename_end,
                    device=device,
                )
            )
        else:
            if params.avg == 0:
                filename = f"{params.exp_dir}/epoch-{params.epoch}.pt"
                logging.info(f"Loading the model from {filename}")
                load_checkpoint(filename, model)
            else:
                assert params.avg > 0, params.avg
                start = params.epoch - params.avg
                assert start >= 1, start
                filename_start = f"{params.exp_dir}/epoch-{start}.pt"
                filename_end = f"{params.exp_dir}/epoch-{params.epoch}.pt"
                logging.info(
                    f"Calculating the averaged model over epoch range from "
                    f"{start} (excluded) to {params.epoch}"
                )
                model.to(device)
                model.load_state_dict(
                    average_checkpoints_with_averaged_model(
                        filename_start=filename_start,
                        filename_end=filename_end,
                        device=device,
                    )
                )

    model.to(device)
    model.eval()

    # only load N-gram LM when needed
    if "ngram" in params.decoding_method or "LODR" in params.decoding_method:
        lm_filename = f"{params.tokens_ngram}gram.fst.txt"
        logging.info(f"lm filename: {lm_filename}")
        ngram_lm = NgramLm(
            str(params.lang_dir / lm_filename),
            backoff_id=params.backoff_id,
            is_binary=False,
        )
        logging.info(f"num states: {ngram_lm.lm.num_states}")
        ngram_lm_scale = params.ngram_lm_scale
    else:
        ngram_lm = None
        ngram_lm_scale = None

    # only load the neural network LM if doing shallow fusion
    if params.use_shallow_fusion:
        LM = LmScorer(
            lm_type=params.lm_type,
            params=params,
            device=device,
            lm_scale=params.lm_scale,
        )
        LM.to(device)
        LM.eval()

    else:
        LM = None
    if "fast_beam_search" in params.decoding_method:
        if params.decoding_method == "fast_beam_search_nbest_LG":
            lexicon = Lexicon(params.lang_dir)
            word_table = lexicon.word_table
            lg_filename = params.lang_dir / "LG.pt"
            logging.info(f"Loading {lg_filename}")
            decoding_graph = k2.Fsa.from_dict(
                torch.load(lg_filename, map_location=device)
            )
            decoding_graph.scores *= params.ngram_lm_scale
        else:
            word_table = None
            decoding_graph = k2.trivial_graph(params.vocab_size - 1, device=device)
    else:
        decoding_graph = None
        word_table = None

    num_param = sum([p.numel() for p in model.parameters()])
    logging.info(f"Number of model parameters: {num_param}")

    # we need cut ids to display recognition results.
    args.return_cuts = True
    librispeech = LibriSpeechAsrDataModule(args)

<<<<<<< HEAD
    train_cuts = librispeech.train_all_shuf_cuts()
    train_clean_100_cuts = librispeech.train_clean_100_cuts()
    train_small_cuts = librispeech.train_small_cuts()
    test_clean_cuts = librispeech.test_clean_cuts()
=======
    test_dl = list()
    test_sets = params.test_set
    for cut in test_sets:
        if cut == "train-clean-100":
            train_clean_100_cuts = librispeech.train_clean_100_cuts()
            train_clean_100_dl = librispeech.test_dataloaders(train_clean_100_cuts)
            test_dl.append(train_clean_100_dl)
        elif cut == "train-small":
            train_small_cuts = librispeech.train_small_cuts()
            train_small_dl = librispeech.test_dataloaders(train_small_cuts)
            test_dl.append(train_small_dl)
        elif cut == "test-clean":
            test_clean_cuts = librispeech.test_clean_cuts()
            test_clean_dl = librispeech.test_dataloaders(test_clean_cuts)
            test_dl.append(test_clean_dl)
        elif cut == "test-other":
            test_other_cuts = librispeech.test_other_cuts()
            test_other_dl = librispeech.test_dataloaders(test_other_cuts)
            test_dl.append(test_other_dl)
        elif cut == "dev-clean":
            dev_clean_cuts = librispeech.dev_clean_cuts()
            dev_clean_dl = librispeech.test_dataloaders(dev_clean_cuts)
            test_dl.append(dev_clean_dl)
        elif cut == "dev-other":
            dev_other_cuts = librispeech.dev_other_cuts()
            dev_other_dl = librispeech.test_dataloaders(dev_other_cuts)
            test_dl.append(dev_other_dl)
        else:
            raise ValueError(f"Unsupported test set: {cut}")
    #train_small_cuts = librispeech.train_small_cuts()
    #test_clean_cuts = librispeech.test_clean_cuts()
    #dev_clean_cuts = librispeech.dev_clean_cuts()
>>>>>>> 91f01145
    #test_other_cuts = librispeech.test_other_cuts()

    #train_small_dl = librispeech.test_dataloaders(train_small_cuts)
    #test_clean_dl = librispeech.test_dataloaders(test_clean_cuts)
    #test_other_dl = librispeech.test_dataloaders(test_other_cuts)
    train_all_shuf_dl = librispeech.test_dataloaders(train_cuts)

    #test_sets = ["test-clean", "test-other"]
    #test_dl = [test_clean_dl, test_other_dl]
    #test_sets = ["train-small"]
    #test_sets = ["train-clean-100"]
    #test_dl = [train_clean_100_dl]

    #test_sets = ["test-clean"]
    #test_dl = [test_clean_dl]
<<<<<<< HEAD
    epoch = 1
    for e in range(1, epoch + 1):
        cache = dict()
        test_sets = ["train-all-shuf"]
        test_dl = [train_all_shuf_dl]
        #test_sets = ["train-small"]
        #test_dl = [train_small_dl]
        #test_sets = ["test-clean"]
        #test_dl = [test_clean_dl]
        logging.info(f"epoch {e} is running")
        for test_set, test_dl in zip(test_sets, test_dl):
            results_dict = decode_dataset(
                dl=test_dl,
                params=params,
                model=model,
                sp=sp,
                word_table=word_table,
                decoding_graph=decoding_graph,
                ngram_lm=ngram_lm,
                ngram_lm_scale=ngram_lm_scale,
                LM=LM,
                cache=cache,
            )
=======
>>>>>>> 91f01145

    cache = dict()
    hyp_gen_db = None

    for test_set, test_dl in zip(test_sets, test_dl):
        logging.info(f"Decoding {test_set}")
        if params.use_hyp_gen:
            hyp_gen_db = HYPGenDB(test_set=test_set)

        results_dict = decode_dataset(
            dl=test_dl,
            params=params,
            model=model,
            sp=sp,
            word_table=word_table,
            decoding_graph=decoding_graph,
            ngram_lm=ngram_lm,
            ngram_lm_scale=ngram_lm_scale,
            LM=LM,
            cache=cache,
            hyp_gen_db=hyp_gen_db,
        )

        save_results(
            params=params,
            test_set_name=test_set,
            results_dict=results_dict,
            cache=cache,
            hyp_gen_db=hyp_gen_db,
        )

    logging.info("Done!")


if __name__ == "__main__":
    main()<|MERGE_RESOLUTION|>--- conflicted
+++ resolved
@@ -1122,12 +1122,6 @@
     args.return_cuts = True
     librispeech = LibriSpeechAsrDataModule(args)
 
-<<<<<<< HEAD
-    train_cuts = librispeech.train_all_shuf_cuts()
-    train_clean_100_cuts = librispeech.train_clean_100_cuts()
-    train_small_cuts = librispeech.train_small_cuts()
-    test_clean_cuts = librispeech.test_clean_cuts()
-=======
     test_dl = list()
     test_sets = params.test_set
     for cut in test_sets:
@@ -1160,49 +1154,6 @@
     #train_small_cuts = librispeech.train_small_cuts()
     #test_clean_cuts = librispeech.test_clean_cuts()
     #dev_clean_cuts = librispeech.dev_clean_cuts()
->>>>>>> 91f01145
-    #test_other_cuts = librispeech.test_other_cuts()
-
-    #train_small_dl = librispeech.test_dataloaders(train_small_cuts)
-    #test_clean_dl = librispeech.test_dataloaders(test_clean_cuts)
-    #test_other_dl = librispeech.test_dataloaders(test_other_cuts)
-    train_all_shuf_dl = librispeech.test_dataloaders(train_cuts)
-
-    #test_sets = ["test-clean", "test-other"]
-    #test_dl = [test_clean_dl, test_other_dl]
-    #test_sets = ["train-small"]
-    #test_sets = ["train-clean-100"]
-    #test_dl = [train_clean_100_dl]
-
-    #test_sets = ["test-clean"]
-    #test_dl = [test_clean_dl]
-<<<<<<< HEAD
-    epoch = 1
-    for e in range(1, epoch + 1):
-        cache = dict()
-        test_sets = ["train-all-shuf"]
-        test_dl = [train_all_shuf_dl]
-        #test_sets = ["train-small"]
-        #test_dl = [train_small_dl]
-        #test_sets = ["test-clean"]
-        #test_dl = [test_clean_dl]
-        logging.info(f"epoch {e} is running")
-        for test_set, test_dl in zip(test_sets, test_dl):
-            results_dict = decode_dataset(
-                dl=test_dl,
-                params=params,
-                model=model,
-                sp=sp,
-                word_table=word_table,
-                decoding_graph=decoding_graph,
-                ngram_lm=ngram_lm,
-                ngram_lm_scale=ngram_lm_scale,
-                LM=LM,
-                cache=cache,
-            )
-=======
->>>>>>> 91f01145
-
     cache = dict()
     hyp_gen_db = None
 
